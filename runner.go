package main

import (
	"bytes"
	"context"
	"encoding/json"
	"fmt"
	"io"
	"log"
	"net"
	"net/http"
	"net/url"
	"os"
	"os/exec"
	"os/signal"
	"path/filepath"
	"strings"
	"syscall"
	"time"

	"github.com/prometheus/client_golang/prometheus"
	"github.com/prometheus/client_golang/prometheus/promhttp"
)

const SplunkUser = "admin"
const SplunkHost = "127.0.0.1:8089"
const SplunkPath = "${SPLUNK_HOME}/bin/splunk"
const SplunkAppsCACert = "${SPLUNK_HOME}/etc/auth/appsCA.pem"
const SplunkCACert = "${SPLUNK_HOME}/etc/auth/ca.pem"
const SplunkTrustedBundle = "${SPLUNK_HOME}/etc/auth/ca-bundle.pem"
const TrustedCABundle = "/etc/pki/ca-trust/extracted/pem/tls-ca-bundle.pem"
const UserSeedPath = "${SPLUNK_HOME}/etc/system/local/user-seed.conf"
const ServerConfigPath = "${SPLUNK_HOME}/etc/system/local/server.conf"
const HealthEndpoint = "/services/server/health/splunkd/details"
<<<<<<< HEAD
const SplunkCryptPath = "${SPLUNK_HOME}/etc/passwd"
const SplunkServerConfTemplate = `
[httpServer]
acceptFrom = 127.0.0.0/8
[sslConfig]
enableSplunkdSSL = false
%s
`
=======
const SplunkPasswdPath = "${SPLUNK_HOME}/etc/passwd"
const SplunkdLogPath = "${SPLUNK_HOME}/var/log/splunk/splunkd.log"
>>>>>>> fefd64f9

type Status struct {
	Health  string
	Reasons *struct {
		Red struct {
			Primary struct {
				Indicator string
				Reason    string
			} `json:"1"`
		}
	} `json:"reasons,omitempty"`
}

type Feature struct {
	Status
	Features map[string]Feature `json:"features,omitempty"`
}

type SplunkHealth Feature

const (
	splunkLicenseEnv        = "SPLUNK_ACCEPT_LICENSE"
	splunkFlagAcceptLicense = "--accept-license"
)

var healthURL = &url.URL{
	Scheme:   "http",
	Host:     SplunkHost,
	Path:     HealthEndpoint,
	RawQuery: url.Values{"output_mode": []string{"json"}}.Encode(),
}

func (s Feature) Flatten(prefix ...string) map[string]Status {
	out := map[string]Status{}
	for k, v := range s.Features {
		k = strings.ReplaceAll(k, " ", "")
		k = strings.ReplaceAll(k, "-", "")
		out[strings.Join(append(prefix, k), "/")] = v.Status
		for k2, v2 := range v.Flatten(append(prefix, k)...) {
			out[k2] = v2
		}
	}
	return out
}

func (s Status) Healthy() bool {
	return s.Health == "green"
}

func (s SplunkHealth) Flatten() map[string]Status {
	return (Feature)(s).Flatten()
}

func expandEnv(s string) string {
	if path, exists := os.LookupEnv("SPLUNK_HOME"); exists {
		if filepath.IsAbs(path) {
			if stat, err := os.Stat(path); err == nil && stat.IsDir() {
				return os.ExpandEnv(s)
			}
		}
	}
	log.Fatal("SPLUNK_HOME must be a directory")
	return s
}

func genPasswd() ([]byte, error) {
	os.Remove(os.ExpandEnv(SplunkCryptPath))
	passwd := new(bytes.Buffer)
	cmd := expandEnv(SplunkPath)
	args := []string{"gen-random-passwd"}
	if output, err := exec.Command(cmd, args...).Output(); err != nil {
		log.Fatal(err)
		return nil, err
	} else {
		passwd.Write(output[:8])
	}

	log.Println(passwd.String())
	healthURL.User = url.UserPassword(SplunkUser, passwd.String())
	return passwd.Bytes(), nil
}

func generateUserSeed() error {
	if seedFile, err := os.OpenFile(expandEnv(UserSeedPath), os.O_CREATE|os.O_TRUNC|os.O_WRONLY, 0644); err != nil {
		return err
	} else if passwd, err := genPasswd(); err != nil {
		return err
	} else {
		defer seedFile.Close()
		_, err = fmt.Fprintf(seedFile, "[user_info]\nUSERNAME = %s\nPASSWORD = %s\n", SplunkUser, string(passwd))
		return err
	}
}

func appendFile(dst io.Writer, path string) error {
	if src, err := os.OpenFile(path, os.O_RDONLY, 0644); err != nil {
		log.Print("Failed to open file: ", err)
		return err
	} else {
		defer src.Close()
		if _, err := io.Copy(dst, src); err != nil {
			log.Print("Failed to read file: ", err)
			return err
		}
	}
	_, err := dst.Write([]byte("\n"))
	return err
}

func enableSplunkAPI() error {

	if serverFile, err := os.OpenFile(os.ExpandEnv(ServerConfigPath), os.O_CREATE|os.O_TRUNC|os.O_WRONLY, 0644); err != nil {
		return err
	} else {
		defer serverFile.Close()

		if err := exec.Command("/usr/bin/update-ca-trust").Run(); err != nil {
			log.Fatal(err)
			return err
		}

		if caFile, err := os.OpenFile(os.ExpandEnv(SplunkTrustedBundle), os.O_CREATE|os.O_TRUNC|os.O_WRONLY, 0644); err != nil {
			log.Fatal(err)
			return err
		} else {
			defer caFile.Close()
			if err := appendFile(caFile, TrustedCABundle); err != nil {
				return err
			}
			if err := appendFile(caFile, os.ExpandEnv(SplunkAppsCACert)); err != nil {
				return err
			}
		}

		proxyConfig := ""

		if http_proxy, exists := os.LookupEnv("HTTP_PROXY"); exists {
			proxyConfig += "http_proxy = " + http_proxy + "\n"
		}

		if https_proxy, exists := os.LookupEnv("HTTPS_PROXY"); exists {
			proxyConfig += "https_proxy = " + https_proxy + "\n"
		}

		if len(proxyConfig) != 0 {

			if no_proxy, exists := os.LookupEnv("NO_PROXY"); exists {
				proxyConfig += "no_proxy = " + no_proxy + "\n"
			}

			proxyConfig = "sslRootCAPath = " + expandEnv(SplunkTrustedBundle) + "\n[proxyConfig]\n" + proxyConfig
			proxyConfig += "proxy_rules = splunkcloud.com\n"

		}

		_, err = fmt.Fprintf(serverFile, SplunkServerConfTemplate, proxyConfig)

		return err
	}

}

var cmd *exec.Cmd
<<<<<<< HEAD

var ctx, _ = signal.NotifyContext(context.Background(), syscall.SIGINT, syscall.SIGTERM)

func RunSplunk() bool {
	name := expandEnv(SplunkPath)
	args := []string{"start", "--answer-yes", "--nodaemon"}
=======
var ctx, _ = signal.NotifyContext(context.Background(), syscall.SIGINT, syscall.SIGTERM)

func RunSplunk() bool {
	args := []string{"start", splunkFlagAcceptLicense, "--answer-yes", "--nodaemon"}
>>>>>>> fefd64f9
	args = append(args, os.Args[1:]...)
	cmd = exec.CommandContext(ctx, name, args...)
	cmd.Stdout = os.Stderr
	cmd.Stderr = os.Stderr
<<<<<<< HEAD
	if cmd.Start() != nil {
		return false
	}
	if cmd.Wait() != nil {
		return false
	}
=======
	_ = cmd.Start()
	_ = cmd.Wait()
	return ctx.Err() == nil
}

func TailFile() bool {
	args := []string{"-F", os.ExpandEnv(SplunkdLogPath)}
	tail := exec.CommandContext(ctx, "/usr/bin/tail", args...)
	tail.Stdout = os.Stderr
	tail.Stderr = os.Stderr
	_ = tail.Start()
	_ = tail.Wait()
>>>>>>> fefd64f9
	return ctx.Err() == nil
}

func writeResponse(w http.ResponseWriter, status int, message string) {
	w.WriteHeader(status)
	if _, err := w.Write([]byte(message + "\n")); err != nil {
		log.Print("failed writing response: ", err.Error())
	}
}

func StartServer() {

	var health = &SplunkHealth{}

	var gaugeVec = *prometheus.NewGaugeVec(prometheus.GaugeOpts{
		Namespace: "splunk_forwarder",
		Subsystem: "component",
		Name:      "unhealthy",
	}, []string{"component"})

	reg := prometheus.NewRegistry()
	reg.MustRegister(gaugeVec)

	handler := promhttp.HandlerFor(reg, promhttp.HandlerOpts{
		Registry: reg,
	})

	http.Handle("/metrics", http.HandlerFunc(func(w http.ResponseWriter, r *http.Request) {
		if health.Check() {
			gaugeVec.Reset()
		}
		for k, v := range health.Flatten() {
			gauge := gaugeVec.WithLabelValues(k)
			if v.Healthy() {
				gauge.Set(0)
			} else {
				gauge.Set(1)
			}
		}
		handler.ServeHTTP(w, r)
	}))

	http.Handle("/livez", http.HandlerFunc(func(w http.ResponseWriter, r *http.Request) {
		if cmd.ProcessState != nil && cmd.ProcessState.Exited() {
			writeResponse(w, http.StatusInternalServerError, "not ok")
		} else {
			writeResponse(w, http.StatusOK, "ok")
		}
	}))

	http.Handle("/healthz", http.HandlerFunc(func(w http.ResponseWriter, r *http.Request) {
		if health.Check() {
			writeResponse(w, http.StatusOK, "ok")
		} else {
			writeResponse(w, http.StatusInternalServerError, "not ok")
		}
		nok := map[bool]string{false: "not ok", true: "ok"}
		if r.URL.Query().Has("verbose") {
			for k, v := range health.Flatten() {
				if _, err := w.Write([]byte("[+]" + k + " " + nok[v.Healthy()] + "\n")); err != nil {
					log.Print("failed writing response: ", err.Error())
					break
				}
			}
		}
	}))

<<<<<<< HEAD
	l, err := net.Listen("tcp", ":8090")
	if err != nil { // nolint
		log.Fatal(err)
	}
	s := http.Server{Handler: http.DefaultServeMux, ReadHeaderTimeout: time.Second * 5}

	log.Fatal(s.Serve(l))

=======
	http.ListenAndServe("0.0.0.0:8090", http.DefaultServeMux)
>>>>>>> fefd64f9
}

func (h *SplunkHealth) Check() bool {
	res, err := http.Get(healthURL.String())
	if err != nil {
		log.Println("health endpoint request failed: ", err.Error())
		return false
	}
	obj := struct {
		Entry []struct{ Content *SplunkHealth }
	}{}
	if err := json.NewDecoder(res.Body).Decode(&obj); err != nil {
		log.Println("failed parsing health endpoint response: ", err.Error())
		return false
	}
	for i := range obj.Entry {
		if obj.Entry[i].Content != nil {
			*h = *(obj.Entry[i].Content)
			return h.Healthy()
		}
	}
	return false
}

func main() {

	if err := generateUserSeed(); err != nil {
		log.Fatal("couldn't generate admin user seed: ", err.Error())
	}

	if err := enableSplunkAPI(); err != nil {
		log.Fatal("couldn't enable splunk api: ", err.Error())
	}

	if os.Getenv(splunkLicenseEnv) == "yes" {
		log.Println("splunk license agreement has been accepted")
	} else {
		log.Println("you must accept the terms of the Splunk licensing agreement before using this software.")
		log.Fatalf("set the variable %s to 'yes' to signal your acceptance of the licensing terms", splunkLicenseEnv)
	}

	go StartServer()

	go func() {
		for RunSplunk() {
			log.Println("splunkd exited, restarting in 5 seconds")
			time.Sleep(time.Second * 5)
		}
	}()

	for TailFile() {
		log.Println("tail exited, restarting in 5 seconds")
		time.Sleep(time.Second * 5)
	}
}<|MERGE_RESOLUTION|>--- conflicted
+++ resolved
@@ -32,8 +32,8 @@
 const UserSeedPath = "${SPLUNK_HOME}/etc/system/local/user-seed.conf"
 const ServerConfigPath = "${SPLUNK_HOME}/etc/system/local/server.conf"
 const HealthEndpoint = "/services/server/health/splunkd/details"
-<<<<<<< HEAD
 const SplunkCryptPath = "${SPLUNK_HOME}/etc/passwd"
+const SplunkdLogPath = "${SPLUNK_HOME}/var/log/splunk/splunkd.log"
 const SplunkServerConfTemplate = `
 [httpServer]
 acceptFrom = 127.0.0.0/8
@@ -41,10 +41,6 @@
 enableSplunkdSSL = false
 %s
 `
-=======
-const SplunkPasswdPath = "${SPLUNK_HOME}/etc/passwd"
-const SplunkdLogPath = "${SPLUNK_HOME}/var/log/splunk/splunkd.log"
->>>>>>> fefd64f9
 
 type Status struct {
 	Health  string
@@ -208,33 +204,22 @@
 }
 
 var cmd *exec.Cmd
-<<<<<<< HEAD
 
 var ctx, _ = signal.NotifyContext(context.Background(), syscall.SIGINT, syscall.SIGTERM)
 
 func RunSplunk() bool {
 	name := expandEnv(SplunkPath)
-	args := []string{"start", "--answer-yes", "--nodaemon"}
-=======
-var ctx, _ = signal.NotifyContext(context.Background(), syscall.SIGINT, syscall.SIGTERM)
-
-func RunSplunk() bool {
 	args := []string{"start", splunkFlagAcceptLicense, "--answer-yes", "--nodaemon"}
->>>>>>> fefd64f9
 	args = append(args, os.Args[1:]...)
 	cmd = exec.CommandContext(ctx, name, args...)
 	cmd.Stdout = os.Stderr
 	cmd.Stderr = os.Stderr
-<<<<<<< HEAD
 	if cmd.Start() != nil {
 		return false
 	}
 	if cmd.Wait() != nil {
 		return false
 	}
-=======
-	_ = cmd.Start()
-	_ = cmd.Wait()
 	return ctx.Err() == nil
 }
 
@@ -245,7 +230,6 @@
 	tail.Stderr = os.Stderr
 	_ = tail.Start()
 	_ = tail.Wait()
->>>>>>> fefd64f9
 	return ctx.Err() == nil
 }
 
@@ -313,7 +297,6 @@
 		}
 	}))
 
-<<<<<<< HEAD
 	l, err := net.Listen("tcp", ":8090")
 	if err != nil { // nolint
 		log.Fatal(err)
@@ -321,10 +304,6 @@
 	s := http.Server{Handler: http.DefaultServeMux, ReadHeaderTimeout: time.Second * 5}
 
 	log.Fatal(s.Serve(l))
-
-=======
-	http.ListenAndServe("0.0.0.0:8090", http.DefaultServeMux)
->>>>>>> fefd64f9
 }
 
 func (h *SplunkHealth) Check() bool {
